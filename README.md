# kube-sidecar-injector

This repo is used for tutoral to create a Kubernetes [MutatingAdmissionWebhook](https://kubernetes.io/docs/admin/admission-controllers/#mutatingadmissionwebhook-beta-in-19) that injects a nginx sidecar container into pod prior to persistence of the object.

## Prerequisites

- [git](https://git-scm.com/downloads)
- [go](https://golang.org/dl/) version v1.17+
- [docker](https://docs.docker.com/install/) version 19.03+
- [kubectl](https://kubernetes.io/docs/tasks/tools/install-kubectl/) version v1.19+
- Access to a Kubernetes v1.19+ cluster with the `admissionregistration.k8s.io/v1` API enabled. Verify that by the following command:

```
kubectl api-versions | grep admissionregistration.k8s.io
```
The result should be:
```
admissionregistration.k8s.io/v1
admissionregistration.k8s.io/v1beta1
```

> Note: In addition, the `MutatingAdmissionWebhook` and `ValidatingAdmissionWebhook` admission controllers should be added and listed in the correct order in the admission-control flag of kube-apiserver.

## Build and Deploy

1. Build and push docker image:

```bash
make docker-build docker-push IMAGE=quay.io/<your_quayio_username>/sidecar-injector:latest
```

2. Deploy the kube-sidecar-injector to kubernetes cluster:

```bash
make deploy IMAGE=quay.io/<your_quayio_username>/sidecar-injector:latest
```

3. Verify the kube-sidecar-injector is up and running:

```bash
# kubectl -n sidecar-injector get pod
# kubectl -n sidecar-injector get pod
NAME                                READY   STATUS    RESTARTS   AGE
sidecar-injector-7c8bc5f4c9-28c84   1/1     Running   0          30s
```

## How to use

1. Create a new namespace `test-ns` and label it with `sidecar-injector=enabled`:

```
# kubectl create ns test-ns
# kubectl label namespace test-ns sidecar-injection=enabled
# kubectl get namespace -L sidecar-injection
NAME                 STATUS   AGE   SIDECAR-INJECTION
default              Active   26m
test-ns              Active   13s   enabled
kube-public          Active   26m
kube-system          Active   26m
sidecar-injector     Active   17m
```

2. Deploy an app in Kubernetes cluster, take `alpine` app as an example

```bash
kubectl -n test-ns run alpine \
    --image=alpine \
    --restart=Never \
    --command -- sleep infinity
```

3. Verify sidecar container is injected:

```
# kubectl -n test-ns get pod
NAME                     READY     STATUS        RESTARTS   AGE
alpine                   2/2       Running       0          10s
# kubectl -n test-ns get pod alpine -o jsonpath="{.spec.containers[*].name}"
alpine sidecar-nginx
```

## Troubleshooting

Sometimes you may find that pod is injected with sidecar container as expected, check the following items:

<<<<<<< HEAD
1. The sidecar-injector webhook is in running state and no error logs.
2. The namespace in which application pod is deployed has the correct labels as configured in `mutatingwebhookconfiguration`.
3. Check the `caBundle` is patched to `mutatingwebhookconfiguration` object by checking if `caBundle` fields is empty.
4. Check if the application pod has annotation `sidecar-injector-webhook.morven.me/inject:"yes"`.
=======
1. The sidecar-injector pod is in running state and no error logs.
2. The namespace in which application pod is deployed has the correct labels(`sidecar-injector=enabled`) as configured in `mutatingwebhookconfiguration`.
3. Check if the application pod has annotation `sidecar-injector-webhook.morven.me/inject":"yes"`.
>>>>>>> e685d1f5
<|MERGE_RESOLUTION|>--- conflicted
+++ resolved
@@ -83,13 +83,6 @@
 
 Sometimes you may find that pod is injected with sidecar container as expected, check the following items:
 
-<<<<<<< HEAD
-1. The sidecar-injector webhook is in running state and no error logs.
-2. The namespace in which application pod is deployed has the correct labels as configured in `mutatingwebhookconfiguration`.
-3. Check the `caBundle` is patched to `mutatingwebhookconfiguration` object by checking if `caBundle` fields is empty.
-4. Check if the application pod has annotation `sidecar-injector-webhook.morven.me/inject:"yes"`.
-=======
 1. The sidecar-injector pod is in running state and no error logs.
 2. The namespace in which application pod is deployed has the correct labels(`sidecar-injector=enabled`) as configured in `mutatingwebhookconfiguration`.
-3. Check if the application pod has annotation `sidecar-injector-webhook.morven.me/inject":"yes"`.
->>>>>>> e685d1f5
+3. Check if the application pod has annotation `sidecar-injector-webhook.morven.me/inject:"yes"`.